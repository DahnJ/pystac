--- conflicted
+++ resolved
@@ -1,9 +1,6 @@
-<<<<<<< HEAD
+import os
+from copy import copy
 from html import escape
-=======
-import os
->>>>>>> 2d175d11
-from copy import copy
 from typing import Any, Dict, Optional, TYPE_CHECKING, Union
 
 import pystac
