--- conflicted
+++ resolved
@@ -1,18 +1,16 @@
-<<<<<<< HEAD
-from pystac.extensions.hooks import ExtensionHooks
-from typing import Generic, Optional, Set, TypeVar, cast
-
-=======
 """Implement the View Geometry extension.
 
 https://github.com/stac-extensions/view
 """
->>>>>>> b005962e
+
+from typing import Generic, Optional, Set, TypeVar, cast
+
 import pystac
 from pystac.extensions.base import (
     ExtensionManagementMixin,
     PropertiesExtension,
 )
+from pystac.extensions.hooks import ExtensionHooks
 
 T = TypeVar("T", pystac.Item, pystac.Asset)
 
