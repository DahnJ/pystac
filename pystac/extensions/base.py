--- conflicted
+++ resolved
@@ -5,7 +5,6 @@
 
 
 class SummariesExtension:
-<<<<<<< HEAD
     """Base class for extending the properties in :attr:`pystac.Collection.summaries`
     to include properties defined by a STAC Extension.
 
@@ -13,15 +12,10 @@
     extension-specific class that inherits from this class and instantiate that. See
     :class:`~pystac.extensions.eo.SummariesEOExtension` for an example."""
 
-    summaries: pystac.Summaries
+    summaries: Summaries
     """The summaries for the :class:`~pystac.Collection` being extended."""
 
-    def __init__(self, collection: pystac.Collection) -> None:
-=======
-    summaries: Summaries
-
     def __init__(self, collection: Collection) -> None:
->>>>>>> d2643e7d
         self.summaries = collection.summaries
 
     def _set_summary(
