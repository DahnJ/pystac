--- conflicted
+++ resolved
@@ -38,22 +38,6 @@
         self.cloud_cover = cloud_cover
 
     @property
-<<<<<<< HEAD
-=======
-    def gsd(self):
-        """Get or sets the Ground Sample Distance at the sensor.
-
-        Returns:
-            float
-        """
-        return self.item.properties.get('eo:gsd')
-
-    @gsd.setter
-    def gsd(self, v):
-        self.item.properties['eo:gsd'] = v
-
-    @property
->>>>>>> c61058c8
     def bands(self):
         """Get or sets a list of :class:`~pystac.Band` objects that represent
             the available bands.
