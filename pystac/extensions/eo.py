<<<<<<< HEAD
from pystac.collection import RangeSummary
import re
from typing import Any, Dict, Generic, List, Optional, Set, Tuple, TypeVar, cast
=======
"""Implement the Electro-Optical (EO) extension.

https://github.com/stac-extensions/eo
"""

from pystac import Extensions
from pystac.item import Item
from pystac.extensions.base import (ItemExtension, ExtensionDefinition, ExtendedObject)
>>>>>>> b005962e

import pystac
from pystac.extensions.base import (
    ExtensionManagementMixin,
    PropertiesExtension,
    SummariesExtension,
)
from pystac.extensions.hooks import ExtensionHooks
from pystac.extensions import view
from pystac.serialization.identify import STACJSONDescription, STACVersionID
from pystac.utils import get_required, map_opt

T = TypeVar("T", pystac.Item, pystac.Asset)

SCHEMA_URI = "https://stac-extensions.github.io/eo/v1.0.0/schema.json"

BANDS_PROP = "eo:bands"
CLOUD_COVER_PROP = "eo:cloud_cover"


class Band:
    """Represents Band information attached to an Item that implements the eo extension.

    Use Band.create to create a new Band.
    """

    def __init__(self, properties: Dict[str, Any]) -> None:
        self.properties = properties

    def apply(
        self,
        name: str,
        common_name: Optional[str] = None,
        description: Optional[str] = None,
        center_wavelength: Optional[float] = None,
        full_width_half_max: Optional[float] = None,
    ) -> None:
        """
        Sets the properties for this Band.

        Args:
            name (str): The name of the band (e.g., "B01", "B02", "B1", "B5", "QA").
            common_name (str): The name commonly used to refer to the band to make it
                easier to search for bands across instruments. See the `list of
                accepted common names <https://github.com/radiantearth/stac-spec/tree/v0.8.1/extensions/eo#common-band-names>`_.
            description (str): Description to fully explain the band.
            center_wavelength (float): The center wavelength of the band, in micrometers (μm).
            full_width_half_max (float): Full width at half maximum (FWHM). The width of the band,
                as measured at half the maximum transmission, in micrometers (μm).
        """  # noqa
        self.name = name
        self.common_name = common_name
        self.description = description
        self.center_wavelength = center_wavelength
        self.full_width_half_max = full_width_half_max

    @classmethod
    def create(
        cls,
        name: str,
        common_name: Optional[str] = None,
        description: Optional[str] = None,
        center_wavelength: Optional[float] = None,
        full_width_half_max: Optional[float] = None,
    ) -> "Band":
        """
        Creates a new band.

        Args:
            name (str): The name of the band (e.g., "B01", "B02", "B1", "B5", "QA").
            common_name (str): The name commonly used to refer to the band to make it easier
                to search for bands across instruments. See the `list of accepted common names
                <https://github.com/radiantearth/stac-spec/tree/v0.8.1/extensions/eo#common-band-names>`_.
            description (str): Description to fully explain the band.
            center_wavelength (float): The center wavelength of the band, in micrometers (μm).
            full_width_half_max (float): Full width at half maximum (FWHM). The width of the band,
                as measured at half the maximum transmission, in micrometers (μm).
        """  # noqa
        b = cls({})
        b.apply(
            name=name,
            common_name=common_name,
            description=description,
            center_wavelength=center_wavelength,
            full_width_half_max=full_width_half_max,
        )
        return b

    @property
    def name(self) -> str:
        """Get or sets the name of the band (e.g., "B01", "B02", "B1", "B5", "QA").

        Returns:
            str
        """
        return get_required(self.properties["name"], self, "name")

    @name.setter
    def name(self, v: str) -> None:
        self.properties["name"] = v

    @property
    def common_name(self) -> Optional[str]:
        """Get or sets the name commonly used to refer to the band to make it easier
            to search for bands across instruments. See the `list of accepted common names
            <https://github.com/radiantearth/stac-spec/tree/v0.8.1/extensions/eo#common-band-names>`_.

        Returns:
            Optional[str]
        """  # noqa
        return self.properties.get("common_name")

    @common_name.setter
    def common_name(self, v: Optional[str]) -> None:
        if v is not None:
            self.properties["common_name"] = v
        else:
            self.properties.pop("common_name", None)

    @property
    def description(self) -> Optional[str]:
        """Get or sets the description to fully explain the band. CommonMark 0.29 syntax MAY be
        used for rich text representation.

        Returns:
            str
        """
        return self.properties.get("description")

    @description.setter
    def description(self, v: Optional[str]) -> None:
        if v is not None:
            self.properties["description"] = v
        else:
            self.properties.pop("description", None)

    @property
    def center_wavelength(self) -> Optional[float]:
        """Get or sets the center wavelength of the band, in micrometers (μm).

        Returns:
            float
        """
        return self.properties.get("center_wavelength")

    @center_wavelength.setter
    def center_wavelength(self, v: Optional[float]) -> None:
        if v is not None:
            self.properties["center_wavelength"] = v
        else:
            self.properties.pop("center_wavelength", None)

    @property
    def full_width_half_max(self) -> Optional[float]:
        """Get or sets the full width at half maximum (FWHM). The width of the band,
            as measured at half the maximum transmission, in micrometers (μm).

        Returns:
            [float]
        """
        return self.properties.get("full_width_half_max")

    @full_width_half_max.setter
    def full_width_half_max(self, v: Optional[float]) -> None:
        if v is not None:
            self.properties["full_width_half_max"] = v
        else:
            self.properties.pop("full_width_half_max", None)

    def __repr__(self) -> str:
        return "<Band name={}>".format(self.name)

    def to_dict(self) -> Dict[str, Any]:
        """Returns the dictionary representing the JSON of this Band.

        Returns:
            dict: The wrapped dict of the Band that can be written out as JSON.
        """
        return self.properties

    @staticmethod
    def band_range(common_name: str) -> Optional[Tuple[float, float]]:
        """Gets the band range for a common band name.

        Args:
            common_name (str): The common band name. Must be one of the `list of accepted common names <https://github.com/radiantearth/stac-spec/tree/v0.8.1/extensions/eo#common-band-names>`_.

        Returns:
            Tuple[float, float] or None: The band range for this name as (min, max), or
            None if this is not a recognized common name.
        """  # noqa E501
        name_to_range = {
            "coastal": (0.40, 0.45),
            "blue": (0.45, 0.50),
            "green": (0.50, 0.60),
            "red": (0.60, 0.70),
            "yellow": (0.58, 0.62),
            "pan": (0.50, 0.70),
            "rededge": (0.70, 0.75),
            "nir": (0.75, 1.00),
            "nir08": (0.75, 0.90),
            "nir09": (0.85, 1.05),
            "cirrus": (1.35, 1.40),
            "swir16": (1.55, 1.75),
            "swir22": (2.10, 2.30),
            "lwir": (10.5, 12.5),
            "lwir11": (10.5, 11.5),
            "lwir12": (11.5, 12.5),
        }

        return name_to_range.get(common_name)

    @staticmethod
    def band_description(common_name: str) -> Optional[str]:
        """Returns a description of the band for one with a common name.

        Args:
            common_name (str): The common band name. Must be one of the `list of accepted common names <https://github.com/radiantearth/stac-spec/tree/v0.8.1/extensions/eo#common-band-names>`_.

        Returns:
            str or None: If a recognized common name, returns a description including the
            band range. Otherwise returns None.
        """  # noqa E501
        r = Band.band_range(common_name)
        if r is not None:
            return "Common name: {}, Range: {} to {}".format(common_name, r[0], r[1])
        return None


class EOExtension(
    Generic[T], PropertiesExtension, ExtensionManagementMixin[pystac.Item]
):
    """EOItemExt is the extension of the Item in the eo extension which
    represents a snapshot of the earth for a single date and time.

    Args:
        item (Item): The item to be extended.

    Attributes:
        item (Item): The Item that is being extended.

    Note:
        Using EOItemExt to directly wrap an item will add the 'eo' extension ID to
        the item's stac_extensions.
    """

    def apply(self, bands: List[Band], cloud_cover: Optional[float] = None) -> None:
        """Applies label extension properties to the extended Item.

        Args:
            bands (List[Band]): a list of :class:`~pystac.Band` objects that represent
                the available bands.
            cloud_cover (float or None): The estimate of cloud cover as a percentage
                (0-100) of the entire scene. If not available the field should not be
                provided.
        """
        self.bands = bands
        self.cloud_cover = cloud_cover

    @property
    def bands(self) -> Optional[List[Band]]:
        """Get or sets a list of :class:`~pystac.Band` objects that represent
        the available bands.
        """
        return self._get_bands()

    def _get_bands(self) -> Optional[List[Band]]:
        return map_opt(
            lambda bands: [Band(b) for b in bands],
            self._get_property(BANDS_PROP, List[Dict[str, Any]]),
        )

    @bands.setter
    def bands(self, v: Optional[List[Band]]) -> None:
        self._set_property(
            BANDS_PROP, map_opt(lambda bands: [b.to_dict() for b in bands], v)
        )

    @property
    def cloud_cover(self) -> Optional[float]:
        """Get or sets the estimate of cloud cover as a percentage (0-100) of the
            entire scene. If not available the field should not be provided.

        Returns:
            float or None
        """
        return self._get_property(CLOUD_COVER_PROP, float)

    @cloud_cover.setter
    def cloud_cover(self, v: Optional[float]) -> None:
        self._set_property(CLOUD_COVER_PROP, v)

    @classmethod
    def get_schema_uri(cls) -> str:
        return SCHEMA_URI

    @staticmethod
    def ext(obj: T) -> "EOExtension[T]":
        if isinstance(obj, pystac.Item):
            return cast(EOExtension[T], ItemEOExtension(obj))
        elif isinstance(obj, pystac.Asset):
            return cast(EOExtension[T], AssetEOExtension(obj))
        else:
            raise pystac.ExtensionTypeError(
                f"EO extension does not apply to type {type(obj)}"
            )

    @staticmethod
    def summaries(obj: pystac.Collection) -> "SummariesEOExtension":
        return SummariesEOExtension(obj)


class ItemEOExtension(EOExtension[pystac.Item]):
    def __init__(self, item: pystac.Item):
        self.item = item
        self.properties = item.properties

    def _get_bands(self) -> Optional[List[Band]]:
        """Get or sets a list of :class:`~pystac.Band` objects that represent
        the available bands.
        """
        bands = self._get_property(BANDS_PROP, List[Dict[str, Any]])

        # get assets with eo:bands even if not in item
        if bands is None:
            asset_bands: List[Dict[str, Any]] = []
            for _, value in self.item.get_assets().items():
                if BANDS_PROP in value.properties:
                    asset_bands.extend(
                        cast(List[Dict[str, Any]], value.properties.get(BANDS_PROP))
                    )
            if any(asset_bands):
                bands = asset_bands

        if bands is not None:
            return [Band(b) for b in bands]
        return None

    def __repr__(self) -> str:
        return "<ItemEOExtension Item id={}>".format(self.item.id)


class AssetEOExtension(EOExtension[pystac.Asset]):
    def __init__(self, asset: pystac.Asset):
        self.asset_href = asset.href
        self.properties = asset.properties
        if asset.owner and isinstance(asset.owner, pystac.Item):
            self.additional_read_properties = [asset.owner.properties]

    def __repr__(self) -> str:
        return "<AssetEOExtension Item id={}>".format(self.asset_href)


class SummariesEOExtension(SummariesExtension):
    @property
    def bands(self) -> Optional[List[Band]]:
        """Get or sets a list of :class:`~pystac.Band` objects that represent
        the available bands.
        """
        return map_opt(
            lambda bands: [Band(b) for b in bands],
            self.summaries.get_list(BANDS_PROP, Dict[str, Any]),
        )

    @bands.setter
    def bands(self, v: Optional[List[Band]]) -> None:
        self._set_summary(BANDS_PROP, map_opt(lambda x: [b.to_dict() for b in x], v))

    @property
    def cloud_cover(self) -> Optional[RangeSummary[float]]:
        """Get or sets the range of cloud cover from the summary."""
        return self.summaries.get_range(CLOUD_COVER_PROP, float)

    @cloud_cover.setter
    def cloud_cover(self, v: Optional[RangeSummary[float]]) -> None:
        self._set_summary(CLOUD_COVER_PROP, v)


class EOExtensionHooks(ExtensionHooks):
    schema_uri: str = SCHEMA_URI
    prev_extension_ids: Set[str] = set(["eo"])
    stac_object_types: Set[pystac.STACObjectType] = set([pystac.STACObjectType.ITEM])

    def migrate(
        self, obj: Dict[str, Any], version: STACVersionID, info: STACJSONDescription
    ) -> None:
        if version < "0.5":
            if "eo:crs" in obj["properties"]:
                # Try to pull out the EPSG code.
                # Otherwise, just leave it alone.
                wkt = obj["properties"]["eo:crs"]
                matches = list(re.finditer(r'AUTHORITY\[[^\]]*\"(\d+)"\]', wkt))
                if len(matches) > 0:
                    epsg_code = matches[-1].group(1)
                    obj["properties"].pop("eo:crs")
                    obj["properties"]["eo:epsg"] = int(epsg_code)

        if version < "0.6":
            # Change eo:bands from a dict to a list. eo:bands on an asset
            # is an index instead of a dict key. eo:bands is in properties.
            bands_dict = obj["eo:bands"]
            keys_to_indices: Dict[str, int] = {}
            bands: List[Dict[str, Any]] = []
            for i, (k, band) in enumerate(bands_dict.items()):
                keys_to_indices[k] = i
                bands.append(band)

            obj.pop("eo:bands")
            obj["properties"]["eo:bands"] = bands
            for k, asset in obj["assets"].items():
                if "eo:bands" in asset:
                    asset_band_indices: List[int] = []
                    for bk in asset["eo:bands"]:
                        asset_band_indices.append(keys_to_indices[bk])
                    asset["eo:bands"] = sorted(asset_band_indices)

        if version < "0.9":
            # Some eo fields became common_metadata
            if (
                "eo:platform" in obj["properties"]
                and "platform" not in obj["properties"]
            ):
                obj["properties"]["platform"] = obj["properties"]["eo:platform"]
                del obj["properties"]["eo:platform"]

            if (
                "eo:instrument" in obj["properties"]
                and "instruments" not in obj["properties"]
            ):
                obj["properties"]["instruments"] = [obj["properties"]["eo:instrument"]]
                del obj["properties"]["eo:instrument"]

            if (
                "eo:constellation" in obj["properties"]
                and "constellation" not in obj["properties"]
            ):
                obj["properties"]["constellation"] = obj["properties"][
                    "eo:constellation"
                ]
                del obj["properties"]["eo:constellation"]

            # Some eo fields became view extension fields
            eo_to_view_fields = [
                "off_nadir",
                "azimuth",
                "incidence_angle",
                "sun_azimuth",
                "sun_elevation",
            ]

            for field in eo_to_view_fields:
                if "eo:{}".format(field) in obj["properties"]:
                    if "stac_extensions" not in obj:
                        obj["stac_extensions"] = []
                    if view.SCHEMA_URI not in obj["stac_extensions"]:
                        obj["stac_extensions"].append(view.SCHEMA_URI)
                    if not "view:{}".format(field) in obj["properties"]:
                        obj["properties"]["view:{}".format(field)] = obj["properties"][
                            "eo:{}".format(field)
                        ]
                        del obj["properties"]["eo:{}".format(field)]

        if version < "1.0.0-beta.1" and info.object_type == pystac.STACObjectType.ITEM:
            # gsd moved from eo to common metadata
            if "eo:gsd" in obj["properties"]:
                obj["properties"]["gsd"] = obj["properties"]["eo:gsd"]
                del obj["properties"]["eo:gsd"]

            # The way bands were declared in assets changed.
            # In 1.0.0-beta.1 they are inlined into assets as
            # opposed to having indices back into a property-level array.
            if "eo:bands" in obj["properties"]:
                bands = obj["properties"]["eo:bands"]
                for asset in obj["assets"].values():
                    if "eo:bands" in asset:
                        new_bands: List[Dict[str, Any]] = []
                        for band_index in asset["eo:bands"]:
                            new_bands.append(bands[band_index])
                        asset["eo:bands"] = new_bands

        super().migrate(obj, version, info)


EO_EXTENSION_HOOKS: ExtensionHooks = EOExtensionHooks()<|MERGE_RESOLUTION|>--- conflicted
+++ resolved
@@ -1,19 +1,13 @@
-<<<<<<< HEAD
-from pystac.collection import RangeSummary
+"""Implements the Electro-Optical (EO) extension.
+
+https://github.com/stac-extensions/eo
+"""
+
 import re
 from typing import Any, Dict, Generic, List, Optional, Set, Tuple, TypeVar, cast
-=======
-"""Implement the Electro-Optical (EO) extension.
-
-https://github.com/stac-extensions/eo
-"""
-
-from pystac import Extensions
-from pystac.item import Item
-from pystac.extensions.base import (ItemExtension, ExtensionDefinition, ExtendedObject)
->>>>>>> b005962e
 
 import pystac
+from pystac.collection import RangeSummary
 from pystac.extensions.base import (
     ExtensionManagementMixin,
     PropertiesExtension,
