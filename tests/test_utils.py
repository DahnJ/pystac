--- conflicted
+++ resolved
@@ -11,12 +11,9 @@
 
 
 class UtilsTest(unittest.TestCase):
-<<<<<<< HEAD
     @unittest.skipIf(
         sys.platform in ("win32", "cygwin"), reason="Paths are specific to posix"
     )
-=======
->>>>>>> a6ac4897
     def test_make_relative_href(self) -> None:
         # Test cases of (source_href, start_href, expected)
         test_cases = [
@@ -118,14 +115,10 @@
         finally:
             utils._pathlib = os.path
 
-<<<<<<< HEAD
     @unittest.skipIf(
         sys.platform in ("win32", "cygwin"), reason="Paths are specific to posix"
     )
-    def test_make_absolute_href(self):
-=======
     def test_make_absolute_href(self) -> None:
->>>>>>> a6ac4897
         # Test cases of (source_href, start_href, expected)
         test_cases = [
             ("item.json", "/a/b/c/catalog.json", "/a/b/c/item.json"),
@@ -158,14 +151,10 @@
             actual = make_absolute_href(source_href, start_href)
             self.assertEqual(actual, expected)
 
-<<<<<<< HEAD
     @unittest.skipIf(
         sys.platform in ("win32", "cygwin"), reason="Paths are specific to posix"
     )
-    def test_make_absolute_href_on_vsitar(self):
-=======
     def test_make_absolute_href_on_vsitar(self) -> None:
->>>>>>> a6ac4897
         rel_path = "some/item.json"
         cat_path = "/vsitar//tmp/catalog.tar/catalog.json"
         expected = "/vsitar//tmp/catalog.tar/some/item.json"
